--- conflicted
+++ resolved
@@ -20,62 +20,13 @@
 #ifndef LIBBITCOIN_STEALTH_HPP
 #define LIBBITCOIN_STEALTH_HPP
 
-<<<<<<< HEAD
 #include <bitcoin/bitcoin/utility/binary.hpp>
-=======
->>>>>>> daeaa621
 #include <bitcoin/bitcoin/script.hpp>
 #include <bitcoin/bitcoin/utility/data.hpp>
 
 namespace libbitcoin {
 
-<<<<<<< HEAD
-BC_API binary_type calculate_stealth_prefix(
-=======
-class BC_API stealth_prefix
-{
-public:
-    static constexpr size_t bits_per_block = byte_bits;
-
-    stealth_prefix();
-    stealth_prefix(const std::string& bitstring);
-    stealth_prefix(size_t size, data_slice blocks);
-
-    void resize(size_t size);
-
-    bool operator[](size_t i) const;
-
-    const data_chunk& blocks() const;
-
-    // size in bits
-    size_t size() const;
-
-private:
-    friend bool operator==(
-        const stealth_prefix& prefix_a, const stealth_prefix& prefix_b);
-    friend std::istream& operator>>(
-        std::istream& stream, stealth_prefix& prefix);
-    friend std::ostream& operator<<(
-        std::ostream& stream, const stealth_prefix& prefix);
-
-    size_t size_ = 0;
-    data_chunk blocks_;
-};
-
-BC_API bool operator==(
-    const stealth_prefix& prefix_a, const stealth_prefix& prefix_b);
-BC_API bool operator!=(
-    const stealth_prefix& prefix_a, const stealth_prefix& prefix_b);
-
-BC_API std::istream& operator>>(
-    std::istream& stream, stealth_prefix& prefix);
-BC_API std::ostream& operator<<(
-    std::ostream& stream, const stealth_prefix& prefix);
-
-BC_API size_t stealth_blocks_size(const size_t bitsize);
-BC_API stealth_prefix calculate_stealth_prefix(
->>>>>>> daeaa621
-    const script_type& stealth_script);
+BC_API binary_type calculate_stealth_prefix(const script_type& stealth_script);
 
 } // namespace libbitcoin
 
