/*
 * Copyright (c) 2011-2013 libbitcoin developers (see AUTHORS)
 *
 * This file is part of libbitcoin.
 *
 * libbitcoin is free software: you can redistribute it and/or modify
 * it under the terms of the GNU Affero General Public License with
 * additional permissions to the one published by the Free Software
 * Foundation, either version 3 of the License, or (at your option)
 * any later version. For more information see LICENSE.
 *
 * This program is distributed in the hope that it will be useful,
 * but WITHOUT ANY WARRANTY; without even the implied warranty of
 * MERCHANTABILITY or FITNESS FOR A PARTICULAR PURPOSE.  See the
 * GNU Affero General Public License for more details.
 *
 * You should have received a copy of the GNU Affero General Public License
 * along with this program. If not, see <http://www.gnu.org/licenses/>.
 */
#ifndef LIBBITCOIN_FORMAT_HPP
#define LIBBITCOIN_FORMAT_HPP

#include <type_traits>
#include <boost/range/iterator_range.hpp>
#include <boost/range/sub_range.hpp>
#include <boost/detail/endian.hpp>
#include <bitcoin/bitcoin/define.hpp>
#include <bitcoin/bitcoin/constants.hpp>
#include <bitcoin/bitcoin/types.hpp>
#include <bitcoin/bitcoin/utility/assert.hpp>

namespace libbitcoin {

// Forwarding definitions because primitives.hpp depends on this header.
struct point_type;
<<<<<<< HEAD
=======
// We don't need a stream operator for input/output_point:
typedef point_type output_point;
typedef point_type input_point;
>>>>>>> 7dedb400

/// Extend the data by appending other.
template <typename D, typename T>
void extend_data(D& data, const T& other);

template <typename T, typename Iterator>
T from_big_endian(Iterator in);

template <typename T, typename Iterator>
T from_little_endian(Iterator in);

template <typename T>
byte_array<sizeof(T)> to_big_endian(T n);

template <typename T>
byte_array<sizeof(T)> to_little_endian(T n);

/// Convert data into a user readable hex string.
template <typename T>
std::string encode_hex(T data);

// ADL cannot work on templates
BC_API std::ostream& operator<<(
    std::ostream& stream, const data_chunk& data);
BC_API std::ostream& operator<<(
    std::ostream& stream, const hash_digest& hash);
BC_API std::ostream& operator<<(
    std::ostream& stream, const short_hash& hash);
BC_API std::ostream& operator<<(
    std::ostream& stream, const point_type& point);

/**
 * Convert a hex string into bytes.
 * On error, result.empty() is true.
 */
BC_API data_chunk decode_hex(std::string hex);

/**
 * Convert a hex string into hash bytes.
 * On error, returns null_hash.
 */
BC_API hash_digest decode_hash(const std::string& hex);

/**
 * Convert a hex string into short hash bytes.
 * On error, returns null_short_hash.
 */
BC_API short_hash decode_short_hash(const std::string& hex);

/**
 * Convert BTC into number of satoshi. Returns true if successul.
 */
BC_API bool btc_to_satoshi(uint64_t& satoshi, const std::string& btc);

/**
 * Convert satoshis into human readable BTC string value.
 */
BC_API std::string satoshi_to_btc(uint64_t satoshi);

} // namespace libbitcoin

#include <bitcoin/bitcoin/impl/format.ipp>

#endif<|MERGE_RESOLUTION|>--- conflicted
+++ resolved
@@ -26,19 +26,11 @@
 #include <boost/detail/endian.hpp>
 #include <bitcoin/bitcoin/define.hpp>
 #include <bitcoin/bitcoin/constants.hpp>
+#include <bitcoin/bitcoin/primitives.hpp>
 #include <bitcoin/bitcoin/types.hpp>
 #include <bitcoin/bitcoin/utility/assert.hpp>
 
 namespace libbitcoin {
-
-// Forwarding definitions because primitives.hpp depends on this header.
-struct point_type;
-<<<<<<< HEAD
-=======
-// We don't need a stream operator for input/output_point:
-typedef point_type output_point;
-typedef point_type input_point;
->>>>>>> 7dedb400
 
 /// Extend the data by appending other.
 template <typename D, typename T>
