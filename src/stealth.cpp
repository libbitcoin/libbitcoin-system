--- conflicted
+++ resolved
@@ -23,135 +23,7 @@
 
 namespace libbitcoin {
 
-<<<<<<< HEAD
-binary_type calculate_stealth_prefix(
-=======
-stealth_prefix::stealth_prefix()
-{
-}
-stealth_prefix::stealth_prefix(const std::string& bitstring)
-{
-    std::stringstream(bitstring) >> *this;
-}
-stealth_prefix::stealth_prefix(size_t size, data_slice blocks)
-{
-    // Copy blocks
-    blocks_.resize(blocks.size());
-    std::copy(blocks.begin(), blocks.end(), blocks_.begin());
-    // Pad with 00 for safety.
-    while (blocks_.size() * bits_per_block < size)
-        blocks_.push_back(0x00);
-    resize(size);
-}
-
-void stealth_prefix::resize(size_t size)
-{
-    size_ = size;
-    blocks_.resize(stealth_blocks_size(size_), 0);
-}
-
-bool stealth_prefix::operator[](size_t i) const
-{
-    BITCOIN_ASSERT(i < size_);
-    const size_t block_index = i / bits_per_block;
-    const uint8_t block = blocks_[block_index];
-    const size_t offset = i - (block_index * bits_per_block);
-    const uint8_t bitmask = 1 << (bits_per_block - offset - 1);
-    return (block & bitmask) > 0;
-}
-
-const data_chunk& stealth_prefix::blocks() const
-{
-    return blocks_;
-}
-
-size_t stealth_prefix::size() const
-{
-    return size_;
-}
-
-bool operator==(
-    const stealth_prefix& prefix_a, const stealth_prefix& prefix_b)
-{
-    for (size_t i = 0; i < prefix_a.size() && i < prefix_b.size(); ++i)
-        if (prefix_a[i] != prefix_b[i])
-            return false;
-    return true;
-}
-bool operator!=(
-    const stealth_prefix& prefix_a, const stealth_prefix& prefix_b)
-{
-    return !(prefix_a == prefix_b);
-}
-
-std::istream& operator>>(
-    std::istream& stream, stealth_prefix& prefix)
-{
-    std::string bitstring;
-    stream >> bitstring;
-
-    prefix.size_ = 0;
-    prefix.blocks_.clear();
-
-    uint8_t block = 0;
-    size_t bit_iter = stealth_prefix::bits_per_block;
-
-    for (const char repr: bitstring)
-    {
-        if (repr != '0' && repr != '1')
-        {
-            prefix.blocks_.clear();
-            return stream;
-        }
-
-        // Set bit to 1
-        if (repr == '1')
-        {
-            const uint8_t bitmask = 1 << (bit_iter - 1);
-            block |= bitmask;
-        }
-
-        // Next bit
-        --bit_iter;
-
-        if (bit_iter == 0)
-        {
-            // Move to the next block.
-            prefix.blocks_.push_back(block);
-            block = 0;
-            bit_iter = stealth_prefix::bits_per_block;
-        }
-    }
-
-    // Block wasn't finished but push it back.
-    if (bit_iter != stealth_prefix::bits_per_block)
-        prefix.blocks_.push_back(block);
-
-    prefix.size_ = bitstring.size();
-    return stream;
-}
-
-std::ostream& operator<<(
-    std::ostream& stream, const stealth_prefix& prefix)
-{
-    for (size_t i = 0; i < prefix.size(); ++i)
-        if (prefix[i])
-            stream << '1';
-        else
-            stream << '0';
-    return stream;
-}
-
-size_t stealth_blocks_size(const size_t bitsize)
-{
-    if (bitsize == 0)
-        return 0;
-    return (bitsize - 1) / stealth_prefix::bits_per_block + 1;
-}
-
-stealth_prefix calculate_stealth_prefix(
->>>>>>> daeaa621
-    const script_type& stealth_script)
+binary_type calculate_stealth_prefix(const script_type& stealth_script)
 {
     const data_chunk stealth_data = save_script(stealth_script);
     const hash_digest index = bitcoin_hash(stealth_data);
