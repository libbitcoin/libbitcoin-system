/*
 * Copyright (c) 2011-2015 libbitcoin developers (see AUTHORS)
 *
 * This file is part of libbitcoin.
 *
 * libbitcoin is free software: you can redistribute it and/or modify
 * it under the terms of the GNU Affero General Public License with
 * additional permissions to the one published by the Free Software
 * Foundation, either version 3 of the License, or (at your option)
 * any later version. For more information see LICENSE.
 *
 * This program is distributed in the hope that it will be useful,
 * but WITHOUT ANY WARRANTY; without even the implied warranty of
 * MERCHANTABILITY or FITNESS FOR A PARTICULAR PURPOSE.  See the
 * GNU Affero General Public License for more details.
 *
 * You should have received a copy of the GNU Affero General Public License
 * along with this program. If not, see <http://www.gnu.org/licenses/>.
 */
#include <bitcoin/bitcoin/wallet/mnemonic.hpp>

#include <algorithm>
#include <cstdint>
#include <boost/locale.hpp>
#include <bitcoin/bitcoin/define.hpp>
#include <bitcoin/bitcoin/math/external/pkcs5_pbkdf2.h>
#include <bitcoin/bitcoin/utility/assert.hpp>
#include <bitcoin/bitcoin/utility/binary.hpp>
#include <bitcoin/bitcoin/utility/general.hpp>
#include <bitcoin/bitcoin/wallet/dictionary.hpp>

namespace libbitcoin {
namespace bip39 {

<<<<<<< HEAD
namespace bip39_word_lists {
    extern string_list common_words_ENGLISH;
    extern string_list common_words_SPANISH;
    extern string_list common_words_JAPANESE;
    extern string_list common_words_CHINESE;
}

static dictionary master_dictionary;

// populate master dictionary with common word lists of requested
// supported languages
static void initialize_master_dictionary(bip39_language language)
{
    if (master_dictionary.find(language) == master_dictionary.end()) {
        switch(language) {
            case bip39_language::ja:
                master_dictionary[language] =
                    bip39_word_lists::common_words_JAPANESE;
                break;
            case bip39_language::es:
                master_dictionary[language]  =
                    bip39_word_lists::common_words_SPANISH;
                break;
            case bip39_language::zh:
                master_dictionary[language]  =
                    bip39_word_lists::common_words_CHINESE;
                break;
            case bip39_language::en:
            default:
                master_dictionary[language]  =
                    bip39_word_lists::common_words_ENGLISH;
                break;
        }
=======
// BIP-39 private constants.
constexpr size_t bits_per_word = 11;
constexpr size_t hmac_iterations = 2048;
constexpr size_t dictionary_length = 2048;

// It would be nice if we could do this statically.
static void validate_dictionary()
{
    BITCOIN_ASSERT_MSG(dictionary.size() == sizeof(bip39::language),
        "The dictionary does not have the required number of languages.");

#ifndef NDEBUG
    for (const auto& dictionary: bip39::dictionary)
    {
        BITCOIN_ASSERT_MSG(dictionary.second.size() == dictionary_length,
            "A dictionary does not have the required number of elements.");
>>>>>>> 1fed95e9
    }
#endif
}

static const string_list& get_dictionary(bip39::language language)
{
    validate_dictionary();

    const auto it = bip39::dictionary.find(language);

    // We should *always* find the language.
    BITCOIN_ASSERT(it != bip39::dictionary.end());
    return it->second;
}

static bip39::language get_language(const string_list& words)
{
    validate_dictionary();

    if (words.empty())
        return bip39::language::en;

    const auto& first_word = words.front();

    for (const auto& dictionary : bip39::dictionary)
        if (find_position(dictionary.second, first_word) != -1)
            return dictionary.first;

    return bip39::language::en;
}

static std::string normalize_nfkd(const std::string& value)
{
    using namespace boost::locale;
    const generator locale;
    return normalize(value, norm_type::norm_nfkd, locale(""));
}

static uint8_t bip39_shift(size_t bit)
{
    return (1 << (byte_bits - (bit % byte_bits) - 1));
}

// extracts entropy/checksum from the mnemonic and rebuilds the word list
// for comparison; returns true if it's a match (valid), false otherwise
static bool validate_mnemonic(const string_list& words,
    const string_list& dictionary, bip39::language language)
{
    const auto word_count = words.size();
    if ((word_count < min_word_count) || (word_count > max_word_count))
        return false;

    size_t bit = 0;
    data_chunk seed(max_word_count, 0);

    for (const auto& word: words)
    {
        const auto position = find_position(dictionary, word);
        if (position == -1)
            return false;

        for (size_t loop = 0; loop < bits_per_word; loop++, bit++)
        {
            if (position & (1 << (bits_per_word - loop - 1)))
            {
                const auto byte = bit / byte_bits;
                seed[byte] |= bip39_shift(bit);
            }
        }
    }

    const auto size = bit / byte_bits;
    seed.resize(size);

    const auto mnemonic = create_mnemonic(seed, language);
    return std::equal(mnemonic.begin(), mnemonic.end(), words.begin());
}

data_chunk decode_mnemonic(const string_list& mnemonic,
    const std::string& passphrase)
{
    const auto language = get_language(mnemonic);
    const auto& dictionary = get_dictionary(language);

    if (!validate_mnemonic(mnemonic, dictionary, language))
        return data_chunk();

    const auto sentence = join(mnemonic);
    const auto salt = normalize_nfkd("mnemonic" + passphrase);
    const auto salt_chunk = to_data_chunk(salt);

    long_hash hash;
    if (pkcs5_pbkdf2_hmac_sha512(sentence, salt_chunk, hmac_iterations, hash))
        return to_data_chunk(hash);

    return data_chunk();
}

string_list create_mnemonic(data_slice entropy, bip39::language language)
{
    if ((entropy.size() % seed_multiple) != 0)
        return string_list();

    const auto& dictionary = get_dictionary(language);
    const auto hash = sha256_hash(entropy);
    auto chunk = to_data_chunk(entropy);
    extend_data(chunk, hash);

    const size_t entropy_bits = (entropy.size() * byte_bits);
    const size_t check_bits = (chunk.size() / bits_per_word);
    const size_t total_bits = (entropy_bits + check_bits);
    const size_t word_count = (total_bits / bits_per_word);

    BITCOIN_ASSERT((total_bits % bits_per_word) == 0);
    BITCOIN_ASSERT((word_count % word_multiple) == 0);

    size_t bit = 0;
    string_list words;

    for (size_t word = 0; word < word_count; word++)
    {
        size_t position = 0;
        for (size_t loop = 0; loop < bits_per_word; loop++)
        {
            bit = (word * bits_per_word + loop);
            position <<= 1;

            const auto byte = bit / byte_bits;

            if ((chunk[byte] & bip39_shift(bit)) > 0)
                position++;
        }

        BITCOIN_ASSERT(position < dictionary_length);
        words.push_back(dictionary[position]);
    }

    BITCOIN_ASSERT(words.size() == (bit / bits_per_word));
    return words;
}

} // namespace bip39
} // namespace libbitcoin
<|MERGE_RESOLUTION|>--- conflicted
+++ resolved
@@ -32,41 +32,6 @@
 namespace libbitcoin {
 namespace bip39 {
 
-<<<<<<< HEAD
-namespace bip39_word_lists {
-    extern string_list common_words_ENGLISH;
-    extern string_list common_words_SPANISH;
-    extern string_list common_words_JAPANESE;
-    extern string_list common_words_CHINESE;
-}
-
-static dictionary master_dictionary;
-
-// populate master dictionary with common word lists of requested
-// supported languages
-static void initialize_master_dictionary(bip39_language language)
-{
-    if (master_dictionary.find(language) == master_dictionary.end()) {
-        switch(language) {
-            case bip39_language::ja:
-                master_dictionary[language] =
-                    bip39_word_lists::common_words_JAPANESE;
-                break;
-            case bip39_language::es:
-                master_dictionary[language]  =
-                    bip39_word_lists::common_words_SPANISH;
-                break;
-            case bip39_language::zh:
-                master_dictionary[language]  =
-                    bip39_word_lists::common_words_CHINESE;
-                break;
-            case bip39_language::en:
-            default:
-                master_dictionary[language]  =
-                    bip39_word_lists::common_words_ENGLISH;
-                break;
-        }
-=======
 // BIP-39 private constants.
 constexpr size_t bits_per_word = 11;
 constexpr size_t hmac_iterations = 2048;
@@ -83,7 +48,6 @@
     {
         BITCOIN_ASSERT_MSG(dictionary.second.size() == dictionary_length,
             "A dictionary does not have the required number of elements.");
->>>>>>> 1fed95e9
     }
 #endif
 }
