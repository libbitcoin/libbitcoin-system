/**
 * Copyright (c) 2011-2013 libbitcoin developers (see AUTHORS)
 *
 * This file is part of libbitcoin.
 *
 * libbitcoin is free software: you can redistribute it and/or modify
 * it under the terms of the GNU Affero General Public License as
 * published by the Free Software Foundation, either version 3 of the
 * License, or (at your option) any later version.
 *
 * This program is distributed in the hope that it will be useful,
 * but WITHOUT ANY WARRANTY; without even the implied warranty of
 * MERCHANTABILITY or FITNESS FOR A PARTICULAR PURPOSE.  See the
 * GNU Affero General Public License for more details.
 *
 * You should have received a copy of the GNU Affero General Public License
 * along with this program. If not, see <http://www.gnu.org/licenses/>.
 */
#include <bitcoin/bitcoin/wallet/stealth_address.hpp>

#include <cstdint>
#include <bitcoin/bitcoin/define.hpp>
#include <bitcoin/bitcoin/format.hpp>
#include <bitcoin/bitcoin/stealth.hpp>
#include <bitcoin/bitcoin/utility/assert.hpp>
#include <bitcoin/bitcoin/utility/base58.hpp>
#include <bitcoin/bitcoin/utility/checksum.hpp>
#include <bitcoin/bitcoin/utility/ec_keys.hpp>
#include <bitcoin/bitcoin/utility/hash.hpp>

namespace libbitcoin {

constexpr uint8_t options_size = sizeof(uint8_t);
constexpr uint8_t version_size = sizeof(uint8_t);
constexpr uint8_t nonce_size = sizeof(uint32_t);
constexpr uint8_t compressed_pubkey_size = 33;
constexpr uint8_t number_keys_size = sizeof(uint8_t);
constexpr uint8_t number_sigs_size = sizeof(uint8_t);
constexpr uint8_t prefix_length_size = sizeof(uint8_t);
constexpr uint8_t max_spend_key_count = sizeof(uint8_t) * byte_bits;

// wiki.unsystem.net/index.php/DarkWallet/Stealth#Address_format
// [version:1=0x2a][options:1][scan_pubkey:33][N:1][spend_pubkey_1:33]..
// [spend_pubkey_N:33][number_signatures:1][prefix_number_bits:1]
// [prefix:prefix_number_bits / 8, round up][checksum:4]
// Estimate assumes N = 0 and prefix_length = 0:
constexpr size_t min_address_size = version_size + options_size +
    compressed_pubkey_size + number_keys_size + number_sigs_size +
    prefix_length_size + checksum_size;

// Document the assumption that the prefix is defined with an 8 bit block size.
<<<<<<< HEAD
static_assert(binary_type::bits_per_block == byte_bits, 
=======
static_assert(stealth_prefix::bits_per_block == byte_bits,
>>>>>>> daeaa621
    "The declaraction of stealh_prefix must have an 8 bit block size.");

stealth_address::stealth_address()
    : valid_(false)
{
}

<<<<<<< HEAD
stealth_address::stealth_address(const binary_type& prefix,
    const ec_point& scan_pubkey, const pubkey_list& spend_pubkeys, 
=======
stealth_address::stealth_address(const stealth_prefix& prefix,
    const ec_point& scan_pubkey, const pubkey_list& spend_pubkeys,
>>>>>>> daeaa621
    uint8_t signatures, bool testnet)
{
    // Guard against uncompressed pubkey or junk data.
    if (scan_pubkey.size() != compressed_pubkey_size)
        return;

    // Guard against uncompressed pubkey or junk data.
    for (const auto& spend_pubkey: spend_pubkeys)
        if (spend_pubkey.size() != compressed_pubkey_size)
            return;

    // Guard against too many keys.
    const auto spend_pubkeys_size = spend_pubkeys.size();
    if (spend_pubkeys_size > max_spend_key_count)
        return;

    // Guard against prefix too long.
    auto prefix_number_bits = static_cast<uint8_t>(prefix.size());
    if (prefix_number_bits > max_prefix_bits)
        return;

    // Coerce signatures to a valid range.
    if (signatures == 0)
        signatures_ = static_cast<uint8_t>(spend_pubkeys_size);
    else if (signatures > spend_pubkeys_size)
        signatures_ = spend_pubkeys_size;
    else
        signatures_ = signatures;

    prefix_ = prefix;
    testnet_ = testnet;
    scan_pubkey_ = scan_pubkey;
    spend_pubkeys_ = spend_pubkeys;
    valid_ = true;
}

std::string stealth_address::encoded() const
{
    if (!valid_)
        return std::string();

    data_chunk raw_address;
    raw_address.push_back(get_version());
    raw_address.push_back(get_options());
    extend_data(raw_address, scan_pubkey_);

    // Spend_pubkeys must be guarded against a size greater than 255.
    auto number_spend_pubkeys = static_cast<uint8_t>(spend_pubkeys_.size());

    // Adjust for key reuse.
    if (get_reuse_key())
        --number_spend_pubkeys;

    raw_address.push_back(number_spend_pubkeys);

    // Serialize the spend keys, excluding any that match the scan key.
    for (const ec_point& pubkey: spend_pubkeys_)
        if (pubkey != scan_pubkey_)
            extend_data(raw_address, pubkey);

    raw_address.push_back(signatures_);

    // The prefix must be guarded against a size greater than 32
    // so that the bitfield can convert into uint32_t, which also ensures
    // that number of bits doesn't exceed uint8_t.
    auto prefix_number_bits = static_cast<uint8_t>(prefix_.size());

    // Prefix not yet supported on server!
    //BITCOIN_ASSERT(prefix_number_bits == 0);
    //if (prefix_number_bits != 0)
    //    return std::string();

    // Serialize the prefix bytes/blocks.
    raw_address.push_back(prefix_number_bits);
    extend_data(raw_address, prefix_.blocks());

    append_checksum(raw_address);
    return encode_base58(raw_address);
}

bool stealth_address::set_encoded(const std::string& encoded_address)
{
    valid_ = false;
    auto raw_address = decode_base58(encoded_address);

    // Size is guarded until we get to N.
    auto required_size = min_address_size;
    if (raw_address.size() < required_size)
        return valid_;

    if (!verify_checksum(raw_address))
        return valid_;

    // Start walking the array.
    auto iter = raw_address.begin();

    // [version:1 = 0x2a]
    auto version = *iter;
    if (version != network::mainnet && version != network::testnet)
        return valid_;
    testnet_ = (version == network::testnet);
    ++iter;

    // [options:1]
    auto options = *iter;
    if (options != flags::none && options != flags::reuse_key)
        return valid_;
    ++iter;

    // [scan_pubkey:33]
    auto scan_key_begin = iter;
    iter += compressed_pubkey_size;
    scan_pubkey_ = ec_point(scan_key_begin, iter);

    // [N:1]
    auto number_spend_pubkeys = *iter;
    ++iter;

    // Adjust and retest required size. for pubkey list.
    required_size += number_spend_pubkeys * compressed_pubkey_size;
    if (raw_address.size() < required_size)
        return valid_;

    // We don't explicitly save 'reuse', instead we add to spend_pubkeys_.
    if (options == flags::reuse_key)
        spend_pubkeys_.emplace_back(scan_pubkey_);

    // [spend_pubkey_1:33]..[spend_pubkey_N:33]
    for (auto key = 0; key < number_spend_pubkeys; ++key)
    {
        auto spend_key_begin = iter;
        iter += compressed_pubkey_size;
        spend_pubkeys_.emplace_back(ec_point(spend_key_begin, iter));
    }

    // [number_signatures:1]
    signatures_ = *iter;
    ++iter;

    // [prefix_number_bits:1]
    auto prefix_number_bits = *iter;
    if (prefix_number_bits > max_prefix_bits)
        return valid_;
    ++iter;

    // [prefix:prefix_number_bits / 8, round up]
    // Adjust and retest required size for prefix bytes.
    auto prefix_bytes = (prefix_number_bits + (byte_bits - 1)) / byte_bits;
    required_size += prefix_bytes;
    if (raw_address.size() != required_size)
        return valid_;

    // Prefix not yet supported on server!
    //BITCOIN_ASSERT(prefix_number_bits == 0);
    //if (prefix_number_bits != 0)
    //    return valid_;

    // Deserialize the prefix bytes/blocks.
    data_chunk raw_prefix(iter, iter + prefix_bytes);
    prefix_ = binary_type(prefix_number_bits, raw_prefix);

    valid_ = true;
    return valid_;
}

bool stealth_address::valid() const
{
    return valid_;
}

const binary_type& stealth_address::get_prefix() const
{
    return prefix_;
}

const ec_point& stealth_address::get_scan_pubkey() const
{
    return scan_pubkey_;
}

uint8_t stealth_address::get_signatures() const
{
    return signatures_;
}

const pubkey_list& stealth_address::get_spend_pubkeys() const
{
    return spend_pubkeys_;
}

bool stealth_address::get_testnet() const
{
    return testnet_;
}

bool stealth_address::get_reuse_key() const
{
    // If the spend_pubkeys_ contains the scan_pubkey_ then the key is reused.
    return std::find(spend_pubkeys_.begin(), spend_pubkeys_.end(),
        scan_pubkey_) != spend_pubkeys_.end();
}

uint8_t stealth_address::get_options() const
{
    if (get_reuse_key())
        return flags::reuse_key;
    else
        return flags::none;
}

uint8_t stealth_address::get_version() const
{
    if (testnet_)
        return network::testnet;
    else
        return network::mainnet;
}

bool extract_stealth_info(stealth_info& info,
    const script_type& output_script)
{
    if (output_script.type() != payment_type::stealth_info)
        return false;

    info.bitfield = calculate_stealth_prefix(output_script);
    if (output_script.operations().size() < 2)
        return false;

    const data_chunk& data = output_script.operations()[1].data;
    if (data.size() < hash_size)
        return false;

    std::copy(data.begin(), data.begin() + hash_size,
        info.ephem_pubkey_hash.begin());
    return true;
}

// TODO: deprecate this as it is identical to uncover_stealth(), only the
// parameter names and order differ. The reason is that either party can
// uncover the spend pubkey using the shared secret, which in turn can be
// generated by a secret and pubkey. Different values but the same function.
ec_point initiate_stealth(
    const ec_secret& ephem_secret, const ec_point& scan_pubkey,
    const ec_point& spend_pubkey)
{
    return uncover_stealth(scan_pubkey, ephem_secret, spend_pubkey);
}

ec_secret shared_secret(const ec_secret& secret,
    const ec_point& point)
{
    ec_point final = point;
    bool success = ec_multiply(final, secret);
    BITCOIN_ASSERT(success);
    return sha256_hash(final);
}

ec_point uncover_stealth(
    const ec_point& ephem_pubkey, const ec_secret& scan_secret,
    const ec_point& spend_pubkey)
{
    ec_point final = spend_pubkey;
    ec_secret shared = shared_secret(scan_secret, ephem_pubkey);
    bool success = ec_add(final, shared);
    BITCOIN_ASSERT(success);
    return final;
}

ec_secret uncover_stealth_secret(
    const ec_point& ephem_pubkey, const ec_secret& scan_secret,
    const ec_secret& spend_secret)
{
    ec_secret final = spend_secret;
    ec_secret shared = shared_secret(scan_secret, ephem_pubkey);
    bool success = ec_add(final, shared);
    BITCOIN_ASSERT(success);
    return final;
}

} // namespace libbitcoin
<|MERGE_RESOLUTION|>--- conflicted
+++ resolved
@@ -49,11 +49,7 @@
     prefix_length_size + checksum_size;
 
 // Document the assumption that the prefix is defined with an 8 bit block size.
-<<<<<<< HEAD
 static_assert(binary_type::bits_per_block == byte_bits, 
-=======
-static_assert(stealth_prefix::bits_per_block == byte_bits,
->>>>>>> daeaa621
     "The declaraction of stealh_prefix must have an 8 bit block size.");
 
 stealth_address::stealth_address()
@@ -61,13 +57,8 @@
 {
 }
 
-<<<<<<< HEAD
 stealth_address::stealth_address(const binary_type& prefix,
     const ec_point& scan_pubkey, const pubkey_list& spend_pubkeys, 
-=======
-stealth_address::stealth_address(const stealth_prefix& prefix,
-    const ec_point& scan_pubkey, const pubkey_list& spend_pubkeys,
->>>>>>> daeaa621
     uint8_t signatures, bool testnet)
 {
     // Guard against uncompressed pubkey or junk data.
