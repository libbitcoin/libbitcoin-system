/*
 * Copyright (c) 2011-2013 libbitcoin developers (see AUTHORS)
 *
 * This file is part of libbitcoin.
 *
 * libbitcoin is free software: you can redistribute it and/or modify
 * it under the terms of the GNU Affero General Public License with
 * additional permissions to the one published by the Free Software
 * Foundation, either version 3 of the License, or (at your option)
 * any later version. For more information see LICENSE.
 *
 * This program is distributed in the hope that it will be useful,
 * but WITHOUT ANY WARRANTY; without even the implied warranty of
 * MERCHANTABILITY or FITNESS FOR A PARTICULAR PURPOSE.  See the
 * GNU Affero General Public License for more details.
 *
 * You should have received a copy of the GNU Affero General Public License
 * along with this program. If not, see <http://www.gnu.org/licenses/>.
 */
#include <boost/test/unit_test.hpp>
#include <bitcoin/bitcoin.hpp>

using namespace bc;

BOOST_AUTO_TEST_SUITE(stealth_tests)

BOOST_AUTO_TEST_CASE(verify_string_constructor)
{
    std::string repr = "01100110000";
    stealth_prefix prefix(repr);
    BOOST_REQUIRE_EQUAL(repr.size(), prefix.size());
    for (size_t i = 0; i < repr.size(); ++i)
    {
        const bool value = repr[i] == '1';
        BOOST_REQUIRE_EQUAL(prefix[i] , value);
    }
}

BOOST_AUTO_TEST_CASE(compare_constructor_results)
{
    std::string repr = "01100111000";
    stealth_prefix prefix(repr);
    // Binary repr as a value on the left, padded with zeros to the right.
    //  repr + 0000....000
    data_chunk blocks{{0x67, 0x00}};
    stealth_prefix prefix2(repr.size(), blocks);
    BOOST_REQUIRE_EQUAL(prefix, prefix2);
}

BOOST_AUTO_TEST_CASE(bitfield_test1)
{
<<<<<<< HEAD
    stealth_prefix prefix("01100111001");
    data_chunk raw_bitfield{{0x67, 0x20, 0x00, 0x0}};
=======
    stealth_prefix prefix("01100110001");
    data_chunk raw_bitfield{{102, 32, 0, 0}};
>>>>>>> 41a3513e
    BOOST_REQUIRE_GE(raw_bitfield.size() * 8, prefix.size());
    stealth_prefix compare(prefix.size(), raw_bitfield);
    BOOST_REQUIRE_EQUAL(prefix, compare);
}

BOOST_AUTO_TEST_CASE(bitfield_test2)
{
    data_chunk blocks1{{0x8b, 0xf4, 0x1c, 0x69}};
    stealth_prefix prefix1(27, blocks1);
    data_chunk raw_bitfield1{ { 0x8b, 0xf4, 0x1c, 0x79 } };
    BOOST_REQUIRE_GE(raw_bitfield1.size() * 8, prefix1.size());
    stealth_prefix compare1(prefix1.size(), raw_bitfield1);
    BOOST_REQUIRE_EQUAL(prefix1, compare1);
}

BOOST_AUTO_TEST_CASE(bitfield_test3)
{
    data_chunk blocks_bs{{0x69, 0x1c, 0xf4, 0x8b}};
    stealth_prefix prefix_bs(32, blocks_bs);
    data_chunk raw_bitfield_bs{{0x69, 0x1c, 0xf4, 0x8b}};
    stealth_prefix compare_bs(prefix_bs.size(), raw_bitfield_bs);
    BOOST_REQUIRE_EQUAL(prefix_bs, compare_bs);
}

BOOST_AUTO_TEST_CASE(bitfield_test4)
{
    data_chunk blocks_b{{0x69, 0x1c, 0xf4, 0x8b}};
    stealth_prefix prefix_b(29, blocks_b);
    data_chunk raw_bitfield_bs{ { 0x69, 0x1c, 0xf4, 0x8b } };
    stealth_prefix compare_b(prefix_b.size(), raw_bitfield_bs);
    BOOST_REQUIRE_EQUAL(prefix_b, compare_b);
}

BOOST_AUTO_TEST_SUITE_END()<|MERGE_RESOLUTION|>--- conflicted
+++ resolved
@@ -27,7 +27,7 @@
 BOOST_AUTO_TEST_CASE(verify_string_constructor)
 {
     std::string repr = "01100110000";
-    stealth_prefix prefix(repr);
+    binary_type prefix(repr);
     BOOST_REQUIRE_EQUAL(repr.size(), prefix.size());
     for (size_t i = 0; i < repr.size(); ++i)
     {
@@ -39,53 +39,48 @@
 BOOST_AUTO_TEST_CASE(compare_constructor_results)
 {
     std::string repr = "01100111000";
-    stealth_prefix prefix(repr);
+    binary_type prefix(repr);
     // Binary repr as a value on the left, padded with zeros to the right.
     //  repr + 0000....000
     data_chunk blocks{{0x67, 0x00}};
-    stealth_prefix prefix2(repr.size(), blocks);
+    binary_type prefix2(repr.size(), blocks);
     BOOST_REQUIRE_EQUAL(prefix, prefix2);
 }
 
 BOOST_AUTO_TEST_CASE(bitfield_test1)
 {
-<<<<<<< HEAD
-    stealth_prefix prefix("01100111001");
-    data_chunk raw_bitfield{{0x67, 0x20, 0x00, 0x0}};
-=======
-    stealth_prefix prefix("01100110001");
+    binary_type prefix("01100110001");
     data_chunk raw_bitfield{{102, 32, 0, 0}};
->>>>>>> 41a3513e
     BOOST_REQUIRE_GE(raw_bitfield.size() * 8, prefix.size());
-    stealth_prefix compare(prefix.size(), raw_bitfield);
+    binary_type compare(prefix.size(), raw_bitfield);
     BOOST_REQUIRE_EQUAL(prefix, compare);
 }
 
 BOOST_AUTO_TEST_CASE(bitfield_test2)
 {
     data_chunk blocks1{{0x8b, 0xf4, 0x1c, 0x69}};
-    stealth_prefix prefix1(27, blocks1);
+    binary_type prefix1(27, blocks1);
     data_chunk raw_bitfield1{ { 0x8b, 0xf4, 0x1c, 0x79 } };
     BOOST_REQUIRE_GE(raw_bitfield1.size() * 8, prefix1.size());
-    stealth_prefix compare1(prefix1.size(), raw_bitfield1);
+    binary_type compare1(prefix1.size(), raw_bitfield1);
     BOOST_REQUIRE_EQUAL(prefix1, compare1);
 }
 
 BOOST_AUTO_TEST_CASE(bitfield_test3)
 {
     data_chunk blocks_bs{{0x69, 0x1c, 0xf4, 0x8b}};
-    stealth_prefix prefix_bs(32, blocks_bs);
+    binary_type prefix_bs(32, blocks_bs);
     data_chunk raw_bitfield_bs{{0x69, 0x1c, 0xf4, 0x8b}};
-    stealth_prefix compare_bs(prefix_bs.size(), raw_bitfield_bs);
+    binary_type compare_bs(prefix_bs.size(), raw_bitfield_bs);
     BOOST_REQUIRE_EQUAL(prefix_bs, compare_bs);
 }
 
 BOOST_AUTO_TEST_CASE(bitfield_test4)
 {
     data_chunk blocks_b{{0x69, 0x1c, 0xf4, 0x8b}};
-    stealth_prefix prefix_b(29, blocks_b);
+    binary_type prefix_b(29, blocks_b);
     data_chunk raw_bitfield_bs{ { 0x69, 0x1c, 0xf4, 0x8b } };
-    stealth_prefix compare_b(prefix_b.size(), raw_bitfield_bs);
+    binary_type compare_b(prefix_b.size(), raw_bitfield_bs);
     BOOST_REQUIRE_EQUAL(prefix_b, compare_b);
 }
 
