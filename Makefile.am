#
# documentation
#
doc_DATA = README INSTALL COPYING

#doc_sphinxdir = ${docdir}/sphinx/
#doc_sphinx_DATA = \
#    doc/sphinx/Makefile \
#    doc/sphinx/overview.rst \
#    doc/sphinx/network.rst \
#    doc/sphinx/make.bat \
#    doc/sphinx/crypto.rst \
#    doc/sphinx/fullnode.rst \
#    doc/sphinx/offlinetx.rst \
#    doc/sphinx/blockchain.rst \
#    doc/sphinx/index.rst \
#    doc/sphinx/quickstart.rst \
#    doc/sphinx/conf.py \
#    doc/sphinx/introduction.rst
#
#doc_sphinx_imgdir = ${docdir}/sphinx/img/
#doc_sphinx_img_DATA = doc/sphinx/img/operations.png
#
#doc_sphinx_examplesdir = ${docdir}/sphinx/examples/
#doc_sphinx_examples_DATA = \
#    doc/sphinx/examples/connect.rst \
#    doc/sphinx/examples/initchain.rst \
#    doc/sphinx/examples/priv.rst \
#    doc/sphinx/examples/determ.rst \
#    doc/sphinx/examples/accept.rst \
#    doc/sphinx/examples/txrad.rst \
#    doc/sphinx/examples/satoshiwords.rst \
#    doc/sphinx/examples/fullnode.rst \
#    doc/sphinx/examples/display-last.rst \
#    doc/sphinx/examples/proto.rst

#
# pkg-config
#
pkgconfig_DATA = libbitcoin.pc

# look for macros in the m4 subdirectory
ACLOCAL_AMFLAGS = -I m4

#
# libraries
#
lib_LTLIBRARIES = \
    src/libbitcoin.la
    
src_libbitcoin_la_CPPFLAGS = \
    -I${srcdir}/include \
    ${secp256k1_CFLAGS}
    
# The rt_LIBS symbol may be empty, keep on shared line.
src_libbitcoin_la_LIBADD = \
    ${boost_LIBS} \
    ${secp256k1_LIBS} ${rt_LIBS}
<<<<<<< HEAD

bitcoin_includedir = ${includedir}/bitcoin
=======
>>>>>>> 1fed95e9

bitcoin_includedir = ${includedir}/bitcoin
bitcoin_include_HEADERS = \
    include/bitcoin/bitcoin.hpp

bitcoin_bitcoin_includedir = ${includedir}/bitcoin/bitcoin
bitcoin_bitcoin_include_HEADERS = \
    include/bitcoin/bitcoin/block.hpp \
    include/bitcoin/bitcoin/compat.h \
    include/bitcoin/bitcoin/compat.hpp \
    include/bitcoin/bitcoin/constants.hpp \
    include/bitcoin/bitcoin/define.hpp \
    include/bitcoin/bitcoin/error.hpp \
    include/bitcoin/bitcoin/primitives.hpp \
    include/bitcoin/bitcoin/satoshi_serialize.hpp \
    include/bitcoin/bitcoin/script.hpp \
    include/bitcoin/bitcoin/stealth.hpp \
    include/bitcoin/bitcoin/transaction.hpp \
    include/bitcoin/bitcoin/version.hpp

bitcoin_bitcoin_impl_serialize_includedir = ${includedir}/bitcoin/bitcoin/impl/serialize
bitcoin_bitcoin_impl_serialize_include_HEADERS = \
    include/bitcoin/bitcoin/impl/serialize/block.ipp \
    include/bitcoin/bitcoin/impl/serialize/misc.ipp

bitcoin_bitcoin_config_includedir = ${includedir}/bitcoin/bitcoin/config
bitcoin_bitcoin_config_include_HEADERS = \
    include/bitcoin/bitcoin/config/parameter.hpp \
    include/bitcoin/bitcoin/config/printer.hpp

bitcoin_bitcoin_formats_includedir = ${includedir}/bitcoin/bitcoin/formats
bitcoin_bitcoin_formats_include_HEADERS = \
    include/bitcoin/bitcoin/formats/base10.hpp \
    include/bitcoin/bitcoin/formats/base16.hpp \
    include/bitcoin/bitcoin/formats/base58.hpp \
    include/bitcoin/bitcoin/formats/base64.hpp \
    include/bitcoin/bitcoin/formats/base85.hpp

bitcoin_bitcoin_impl_formats_includedir = ${includedir}/bitcoin/bitcoin/impl/formats
bitcoin_bitcoin_impl_formats_include_HEADERS = \
    include/bitcoin/bitcoin/impl/formats/base16.ipp

bitcoin_bitcoin_math_includedir = ${includedir}/bitcoin/bitcoin/math
bitcoin_bitcoin_math_include_HEADERS = \
    include/bitcoin/bitcoin/math/checksum.hpp \
    include/bitcoin/bitcoin/math/ec_keys.hpp \
    include/bitcoin/bitcoin/math/hash.hpp \
    include/bitcoin/bitcoin/math/hash_number.hpp \
    include/bitcoin/bitcoin/math/script_number.hpp

bitcoin_bitcoin_math_external_includedir = ${includedir}/bitcoin/bitcoin/math/external
bitcoin_bitcoin_math_external_include_HEADERS = \
    include/bitcoin/bitcoin/math/external/hmac_sha256.h \
    include/bitcoin/bitcoin/math/external/hmac_sha512.h \
    include/bitcoin/bitcoin/math/external/ripemd160.h \
    include/bitcoin/bitcoin/math/external/sha1.h \
    include/bitcoin/bitcoin/math/external/sha256.h \
    include/bitcoin/bitcoin/math/external/sha512.h \
    include/bitcoin/bitcoin/math/external/uint256.h \
    include/bitcoin/bitcoin/math/external/zeroize.h \
    include/bitcoin/bitcoin/math/external/pkcs5_pbkdf2.h

bitcoin_bitcoin_network_includedir = ${includedir}/bitcoin/bitcoin/network
bitcoin_bitcoin_network_include_HEADERS = \
    include/bitcoin/bitcoin/network/channel.hpp \
    include/bitcoin/bitcoin/network/handshake.hpp \
    include/bitcoin/bitcoin/network/hosts.hpp \
    include/bitcoin/bitcoin/network/network.hpp \
    include/bitcoin/bitcoin/network/protocol.hpp \
    include/bitcoin/bitcoin/network/shared_const_buffer.hpp

bitcoin_bitcoin_utility_includedir = ${includedir}/bitcoin/bitcoin/utility
bitcoin_bitcoin_utility_include_HEADERS = \
    include/bitcoin/bitcoin/utility/array_slice.hpp \
    include/bitcoin/bitcoin/utility/assert.hpp \
    include/bitcoin/bitcoin/utility/async_parallel.hpp \
    include/bitcoin/bitcoin/utility/binary.hpp \
    include/bitcoin/bitcoin/utility/data.hpp \
    include/bitcoin/bitcoin/utility/decorator.hpp \
    include/bitcoin/bitcoin/utility/endian.hpp \
    include/bitcoin/bitcoin/utility/general.hpp \
    include/bitcoin/bitcoin/utility/logger.hpp \
    include/bitcoin/bitcoin/utility/serializer.hpp \
    include/bitcoin/bitcoin/utility/subscriber.hpp \
    include/bitcoin/bitcoin/utility/threadpool.hpp \
    include/bitcoin/bitcoin/utility/timed_section.hpp \
    include/bitcoin/bitcoin/utility/weak_bind.hpp

bitcoin_bitcoin_impl_utility_includedir = ${includedir}/bitcoin/bitcoin/impl/utility
bitcoin_bitcoin_impl_utility_include_HEADERS = \
    include/bitcoin/bitcoin/impl/utility/array_slice.ipp \
    include/bitcoin/bitcoin/impl/utility/data.ipp \
    include/bitcoin/bitcoin/impl/utility/endian.ipp \
    include/bitcoin/bitcoin/impl/utility/general.ipp \
    include/bitcoin/bitcoin/impl/utility/serializer.ipp

bitcoin_bitcoin_wallet_includedir = ${includedir}/bitcoin/bitcoin/wallet
bitcoin_bitcoin_wallet_include_HEADERS = \
    include/bitcoin/bitcoin/wallet/address.hpp \
    include/bitcoin/bitcoin/wallet/dictionary.hpp \
    include/bitcoin/bitcoin/wallet/hd_keys.hpp \
    include/bitcoin/bitcoin/wallet/key_formats.hpp \
    include/bitcoin/bitcoin/wallet/message.hpp \
    include/bitcoin/bitcoin/wallet/mnemonic.hpp \
    include/bitcoin/bitcoin/wallet/stealth_address.hpp \
    include/bitcoin/bitcoin/wallet/uri.hpp

src_libbitcoin_la_SOURCES = \
    src/block.cpp \
    src/compat.cpp \
    src/constants.cpp \
    src/error.cpp \
    src/config/parameter.cpp \
    src/config/printer.cpp \
    src/formats/base10.cpp \
    src/formats/base16.cpp \
    src/formats/base58.cpp \
    src/formats/base64.cpp \
    src/formats/base85.cpp \
    src/math/checksum.cpp \
    src/math/ec_keys.cpp \
    src/math/external/hmac_sha256.c \
    src/math/external/hmac_sha512.c \
    src/math/external/ripemd160.c \
    src/math/external/sha1.c \
    src/math/external/sha256.c \
    src/math/external/sha512.c \
    src/math/external/zeroize.c \
    src/math/external/pkcs5_pbkdf2.c \
    src/math/hash.cpp \
    src/math/hash_number.cpp \
    src/math/script_number.cpp \
    src/network/channel.cpp \
    src/network/handshake.cpp  \
    src/network/hosts.cpp \
    src/network/network.cpp  \
    src/network/protocol.cpp \
    src/satoshi_serialize.cpp \
    src/script.cpp \
    src/stealth.cpp \
    src/transaction.cpp \
    src/utility/binary.cpp \
    src/utility/general.cpp \
    src/utility/logger.cpp \
    src/utility/threadpool.cpp \
    src/utility/timed_section.cpp \
    src/wallet/address.cpp \ \
    src/wallet/dictionary.cpp \
    src/wallet/hd_keys.cpp \
    src/wallet/key_formats.cpp \
    src/wallet/message.cpp \
    src/wallet/mnemonic-wordlists.cpp \
    src/wallet/mnemonic.cpp \
    src/wallet/stealth_address.cpp \
    src/wallet/uri.cpp

#
# tests
#
if WITH_TESTS

TESTS = \
    test/libbitcoin_test

check_PROGRAMS = \
    test/libbitcoin_test

test_libbitcoin_test_CPPFLAGS = \
    -I${srcdir}/include \
    -I${srcdir}/test \
    ${secp256k1_CFLAGS}

# The rt_LIBS symbol may be empty, keep on shared line.
test_libbitcoin_test_LDADD = \
    src/libbitcoin.la \
    ${boost_LIBS} \
    -lboost_unit_test_framework \
    -lpthread \
    ${secp256k1_LIBS} ${rt_LIBS}

test_libbitcoin_test_SOURCES = \
    test/base10.cpp \
    test/base16.cpp \
    test/base58.cpp \
    test/base64.cpp \
    test/base85.cpp \
    test/big_number.cpp \
    test/binary.cpp \
    test/checksum.cpp \
    test/config.cpp \
    test/ec_keys.cpp \
    test/format.cpp \
    test/hash_number.cpp \
    test/hash.cpp \
    test/hd_keys.cpp \
    test/key_formats.cpp \
    test/main.cpp \
    test/message.cpp \
    test/parameter.cpp \
    test/printer.cpp \
    test/script_number.cpp \
    test/script.cpp \
    test/serialize.cpp \
    test/stealth_address.cpp \
    test/stealth.cpp \
    test/uri.cpp

endif<|MERGE_RESOLUTION|>--- conflicted
+++ resolved
@@ -56,11 +56,6 @@
 src_libbitcoin_la_LIBADD = \
     ${boost_LIBS} \
     ${secp256k1_LIBS} ${rt_LIBS}
-<<<<<<< HEAD
-
-bitcoin_includedir = ${includedir}/bitcoin
-=======
->>>>>>> 1fed95e9
 
 bitcoin_includedir = ${includedir}/bitcoin
 bitcoin_include_HEADERS = \
@@ -212,7 +207,6 @@
     src/wallet/hd_keys.cpp \
     src/wallet/key_formats.cpp \
     src/wallet/message.cpp \
-    src/wallet/mnemonic-wordlists.cpp \
     src/wallet/mnemonic.cpp \
     src/wallet/stealth_address.cpp \
     src/wallet/uri.cpp
